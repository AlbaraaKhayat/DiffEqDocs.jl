# [Frequently Asked Questions](@id faq)

This page is a compilation of frequently asked questions and answers.

## [Performance](@id faq_performance)

#### GPUs, multithreading and distributed computation support

Yes. The `*`DiffEq.jl libraries (OrdinaryDiffEq.jl, StochasticDiffEq.jl, and
DelayDiffEq.jl) are all written to be generic to the array and number types.
This means they will adopt the implementation that is given by the array type.
The in-place algorithms internally utilize Julia's broadcast (with some exceptions
due to a Julia bug for now, see [this issue](https://github.com/JuliaDiffEq/OrdinaryDiffEq.jl/issues/106))
and Julia's `mul!` in-place matrix multiplication function. The out-of-place
algorithms utilize standard arithmetical functions. Both additionally utilize
the user's norm specified via the common interface options and, if a stiff
solver, ForwardDiff/DiffEqDiffTools for the Jacobian calculation, and Base linear
factorizations for the linear solve. For your type, you may likely need to give
a [better form of the norm](@ref advanced_adaptive_stepsize_control),
[Jacobian](@ref performance_overloads),
or [linear solve calculations](@ref linear_nonlinear)
to fully utilize parallelism.

GPUArrays.jl (CuArrays.jl), ArrayFire.jl, DistributedArrays.jl have been tested and work in
various forms, where the last one is still not recommended for common use
yet.

The next question is whether it matters. Generally, your system has to be large
for parallelism to matter. Using a multithreaded array for broadcast we find
helpful around `N>1000`, though the Sundials manual says `N>100,000`. For high
order Runge-Kutta methods it's likely lower than the Sundials estimate because
of more operations packed into each internal step, but as always that will need
more benchmarks to be precise and will depend on the problem being solved. GPUs
generally require some intensive parallel operation in the user's `f` function
to be viable, for example a matrix multiplication for a stencil computation
in a PDE. If you're simply solving some ODE element-wise on a big array it likely
won't do much or it will slow things down just due to how GPUs work.
DistributedArrays require parallel linear solves to really matter, and thus are
only recommended when you have a problem that cannot fit into memory or are using
a stiff solver with a Krylov method for the linear solves.

#### My ODE is solving really slow

First, check for bugs. These solvers go through a ton of convergence tests and
so if there's a solver issue, it's either just something to do with how numerical
methods work or it's a user-error (generally the latter, though check the later
part of the FAQ on normal numerical errors). User-errors in the `f` function
causing a divergence of the solution is the most common reason for reported
slow codes.

If you have no bugs, great! The standard tricks for optimizing Julia code then
apply. What you want to do first is make sure your function does not allocate.
If your system is small (`<=100` ODEs/SDEs/DDEs/DAEs?), then you should set your
system up to use [StaticArrays.jl](https://github.com/JuliaArrays/StaticArrays.jl).
This is demonstrated
[in the ODE tutorial](@ref ode_other_types)
with static matrices. Static vectors/arrays are stack-allocated, and thus creating
new arrays is free and the compiler doesn't have to heap-allocate any of the
temporaries (that's the expensive part!). These have specialized super fast
dispatches for arithmetic operations and extra things like LU-factorizations,
and thus they are preferred when possible. However, they lose efficiency if they
grow too large.

For anything larger, you should use the `in-place` syntax `f(du,u,p,t)` and make
sure that your function doesn't allocate. Assuming you know of a `u0`, you
should be able to do:

```julia
du = similar(u0)
@time f(du,u0,p,t)
```

and see close to zero allocations and close to zero memory allocated. If you see
more, then you might have a type-instability or have temporary arrays. To find
type-instabilities, you should do:

```julia
@code_warntype f(du,u,p,t)
```

and read the printout to see if there's any types that aren't inferred by the
compiler, and fix them. If you have any global variables, you should make them
`const`. As for allocations, some common things that allocate
are:

- Array slicing, like `u[1:5]`. Instead, use `@view u[1:5]`
- Matrix multiplication with `*`. Instead of `A*b`, use `A_mul_B!(c,A,b)` for some
  pre-allocated cache vector `c`.
- Non-broadcasted expressions. Every expression on arrays should `.=` into another
  array, or it should be re-written to loop and do computations with scalar (or
  static array) values.

For an example of optimizing a function resulting from a PDE discretization, see
[this blog post](http://www.stochasticlifestyle.com/solving-systems-stochastic-pdes-using-gpus-julia/).

#### The stiff solver takes forever to take steps for my PDE discretization

The solvers for stiff solvers require solving a nonlinear equation each step.
In order to do so, they have to do a few Newton steps. By default, these methods
assume that the Jacobian is dense, automatically calculate the Jacobian for you,
and do a dense factorization. However, in many cases you may want to use alternatives
that are more tuned for your problem.

First of all, when available, it's recommended that you pass a function for computing
your Jacobian. This is discussed in the [performance overloads](@ref ode_explicit_jac)
section. Jacobians are especially helpful for Rosenbrock methods.

Secondly, if your Jacobian isn't dense, you shouldn't use a dense Jacobian! In
the Sundials algorithm you can set `linear_solver=:Band` for banded Jacobians
for example. More support is coming for this soon.

But lastly, you shouldn't use a dense factorization for large sparse matrices.
Instead, if you're using  a `*DiffEq` library you should
[specify a linear solver](@ref linear_nonlinear).
For Sundials.jl, you should change the `linear_solver` option. See
[the ODE solve Sundials portion](@ref ode_solve_sundials)
for details on that. Right now, Sundials.jl is the recommended method for stiff
problems with large sparse Jacobians. `linear_solver=:Band` should be used
if your Jacobian is banded and you can specify the band sizes. If you only
know the Jacobian is sparse, `linear_solver=:GMRES` is a good option. Once
again, a good reference for how to handle PDE discretizations can be found
[at this blog post](http://www.stochasticlifestyle.com/solving-systems-stochastic-pdes-using-gpus-julia/).

#### My Problem Has Discontinuities and is Unstable / Slow

[This Discourse post](https://discourse.julialang.org/t/handling-instability-when-solving-ode-problems/9019/5)
goes into detail for how to handle discontinuities in your ODE function and how
to use that extra information to speed up the solver.

## Complicated Models

#### Switching ODE functions in the middle of integration

There are a few ways to do this. The simplest way is to just have a parameter to
switch between the two. For example:

```julia
function f(du,u,p,t)
  if p == 0
    du[1] = 2u[1]
  else
    du[1] = -2u[1]
  end
  du[2] = -u[2]
end
```

Then in a callback you can make the `affect!` function modify `integrator.prob.p`.
For example, we can make it change when `u[2]<0.5` via:

```julia
condition(t,u,integrator) = u[2] - 0.5
affect!(integrator) = integrator.prob.p = 1
```

Then it will change betweeen the two ODE choices for `du1` at that moment.
Another way to do this is to make the ODE functions all be the same type
via FunctionWrappers.jl, but that is unnecessary. With the way that modern
processors work, there exists branch prediction and thus execution of a conditional
is free if it's predictable which branch will be taken. In this case, almost every
call to `f` takes the `p==0` route until the callback, at which point it is
almost always the `else` route. Therefore the processor will effectively get
rid of the computational cost associated with this, so you're likely over-optimizing
if you're going further (unless this change happens every step, but even then
this is probably the cheapest part of the computation...).

## Numerical Error

#### The solver doesn't obey physical law X (e.g. conservation of energy)

Yes, this is because the numerical solution of the ODE is not the exact solution.
There are a few ways that you can handle this problem. One way is to get a more
exact solution. Thus instead of

```julia
sol = solve(prob,alg)
```

use

```julia
sol = solve(prob,alg,abstol=1e-10,reltol=1e-10)
```

Of course, there's always a tradeoff between accuracy and efficiency, so play
around to find out what's right for your problem.

Another thing you can do is use a callback. There are some
[premade callbacks in the callback library](@ref callback_library) which
handle these sorts of things like projecting to manifolds and preserving positivity.

##### Symplectic integrators don't conserve energy

Yes, symplectic integrators do not exactly conserve energy. It is a common
misconception that they do. What symplectic integrators actually do is solve
for a trajectory which rests on a symplectic manifold that is perturbed from
the true solution's manifold by the truncation error. This means that symplectic
integrators do not experience (very much) long time drift, but their orbit is
not exactly the same as the true solution in phase space and thus you will
see differences in energy that tend to look periodic. There is a small drift
which grows linearly and is related to floating point error, but this drift
is much less than standard methods. This is why symplectic methods are recommended
for long time integration.

For conserving energy, there are a few things you can do. First of all, the energy
error is related to the integration error, so simply solving with higher accuracy
will reduce the error. The results in the
[DiffEqBenchmarks](https://github.com/JuliaDiffEq/DiffEqBenchmarks.jl) show
that using a `DPRKN` method with low tolerance can be a great choice. Another
thing you can do is use
[the ManifoldProjection callback from the callback library](@ref callback_library).

#### How to get to zero error

You can't. For floating point numbers, you shouldn't use below `abstol=1e-14`
and `reltol=1e-14`. If you need lower than that, use arbitrary precision numbers
like BigFloats or [ArbFloats.jl](https://github.com/JuliaArbTypes/ArbFloats.jl).

## Autodifferentiation and Dual Numbers

#### Native Julia solvers compatibility with autodifferentiation

<<<<<<< HEAD
Yes! Take a look at the
[sensitivity analysis](@ref sensitivity)
=======
Yes, they are compatible with automatic differentiation! Take a look at the
[sensitivity analysis](http://docs.juliadiffeq.org/latest/analysis/sensitivity)
>>>>>>> 9b614e81
page for more details.

If the algorithm does not have differentiation of parameter-depedendent events,
then you simply need to make the initial condition have elements of Dual numbers.
If the algorithm uses Dual numbers, you need to make sure that time is also
given by Dual numbers.

To show this in action, let's say we want to find the Jacobian of solution
of the Lotka-Volterra equation at `t=10` with respect to the parameters.

```julia
function func(du,u,p,t)
  du[1] = p[1] * u[1] - p[2] * u[1]*u[2]
  du[2] = -3 * u[2] + u[1]*u[2]
end
function f(p)
  prob = ODEProblem(func,eltype(p).([1.0,1.0]),(0.0,10.0),p)
  # Lower tolerances to show the methods converge to the same value
  solve(prob,Tsit5(),save_everystep=false,abstol=1e-12,reltol=1e-12)[end]
end
```

This function takes in new parameters and spits out the solution at the end.
We make the inital condition `eltype(p).([1.0,1.0])` so that way it's typed to
be Dual numbers whenever `p` is an array of `Dual` numbers, and we do the same
for the timespan just to show what you'd do if there was parameters-dependent events.
Then we can take the Jacobian via ForwardDiff.jl:

```julia
using ForwardDiff
ForwardDiff.jacobian(f,[1.5,1.0])

2×2 Array{Float64,2}:
  2.16056   0.188569
 -6.25677  -0.697978
```

and compare it to Calculus.jl:

```julia
Calculus.jacobian(f,[1.5,1.0],:central)

2×2 Array{Float64,2}:
  2.16056   0.188569
 -6.25677  -0.697978
```

#### I get Dual number errors when I solve my ODE with Rosenbrock or SDIRK methods

This is because you're using a cache which is not compatible with autodifferentiaion
via ForwardDiff.jl. For example, if we use the ODE function:

```julia
using LinearAlgebra, OrdinaryDiffEq
function foo(du, u, (A, tmp), t)
    mul!(tmp, A, u)
    @. du = u + tmp
    nothing
end
prob = ODEProblem(foo, ones(5, 5), (0., 1.0), (ones(5,5), zeros(5,5)))
solve(prob, Rosenbrock23())
```

Here we use a cached temporary array in order to avoid the allocations of matrix
multiplication. When autodifferentiation occurs, the element type of `u` is
`Dual` numbers, so `A*u` produces `Dual` numbers, so the error arises when it
tries to write into `tmp`. There are two ways to avoid this. The first way,
the easy way, is to just turn off autodifferentiation with the `autodiff=false`
option in the solver. Every solver which uses autodifferentiation has this option.
Thus we'd solve this with:

```julia
prob = ODEProblem(f,rand(4),(0.0,1.0))
sol = solve(prob,Rosenbrock23(autodiff=false))
```

and it will use a numerical differentiation fallback (DiffEqDiffTools.jl) to
calculate Jacobians.

We could use `get_tmp` and `dualcache` functions from `DiffEqBase` to solve this issue, e.g.,

```julia
using LinearAlgebra, OrdinaryDiffEq
using DiffEqBase: get_tmp, dualcache
function foo(du, u, (A, tmp), t)
    tmp = DiffEqBase.get_tmp(tmp, u)
    mul!(tmp, A, u)
    @. du = u + tmp
    nothing
end
prob = ODEProblem(foo, ones(5, 5), (0., 1.0), (ones(5,5), DiffEqBase.dualcache(zeros(5,5))))
solve(prob, TRBDF2())
```<|MERGE_RESOLUTION|>--- conflicted
+++ resolved
@@ -220,13 +220,9 @@
 
 #### Native Julia solvers compatibility with autodifferentiation
 
-<<<<<<< HEAD
-Yes! Take a look at the
+
+Yes, they are compatible with automatic differentiation! Take a look at the
 [sensitivity analysis](@ref sensitivity)
-=======
-Yes, they are compatible with automatic differentiation! Take a look at the
-[sensitivity analysis](http://docs.juliadiffeq.org/latest/analysis/sensitivity)
->>>>>>> 9b614e81
 page for more details.
 
 If the algorithm does not have differentiation of parameter-depedendent events,
