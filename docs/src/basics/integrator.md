# Integrator Interface

The integrator interface gives one the ability to interactively step through
the numerical solving of a differential equation. Through this interface,
one can easily monitor results, modify the problem during a run, and dynamically
continue solving as one sees fit.

## Initialization and Stepping

To initialize an integrator, use the syntax:

```julia
integrator = init(prob,alg;kwargs...)
```

The keyword args which are accepted are the same [Common Solver Options](@ref)
used by `solve`. The type which is returned is the integrator. One can manually
choose to step via the `step!` command:

```julia
step!(integrator)
```

which will take one successful step. Additonally:

```julia
step!(integrator,dt[,stop_at_tdt=false])
```

passing a `dt` will make the integrator keep stepping until `integrator.t+dt`, and
setting `stop_at_tdt=true` will add a `tstop` to force it to step to `integrator.t+dt`

<<<<<<< HEAD
This type also implements an iterator interface, so one can step `n` times
=======
To check whether or not the integration step was successful, you can
call `check_error(integrator)` which returns one of the
[Return Codes (RetCodes)](@ref).

This type also implements an iterator interface, so one can step `n` times 
>>>>>>> 1ad2a7dc
(or to the last `tstop`) using the `take` iterator:

```julia
for i in take(integrator,n) end
```

One can loop to the end by using `solve!(integrator)` or using the iterator interface:

```julia
for i in integrator end
```

In addition, some helper iterators are provided to help monitor the solution. For
example, the `tuples` iterator lets you view the values:

```julia
for (u,t) in tuples(integrator)
  @show u,t
end
```

and the `intervals` iterator lets you view the full interval:

```julia
for (tprev,uprev,u,t) in intervals(integrator)
  @show tprev,t
end
```

Additionally, you can make the iterator return specific time points via the
`TimeChoiceIterator`:

```julia
ts = linspace(0,1,11)
for (u,t) in TimeChoiceIterator(integrator,ts)
  @show u,t
end
```

Lastly, one can dynamically control the "endpoint". The initialization simply makes
`prob.tspan[2]` the last value of `tstop`, and many of the iterators are made to stop
at the final `tstop` value. However, `step!` will always take a step, and one
can dynamically add new values of `tstops` by modifiying the variable in the
options field: `add_tstop!(integrator,new_t)`.

## Handing Integrators

The `integrator` type holds all of the information for the intermediate solution
of the differential equation. Useful fields are:

* `t` - time of the proposed step
* `u` - value at the proposed step
* `userdata` - user-provided data type
* `opts` - common solver options
* `alg` - the algorithm associated with the solution
* `f` - the function being solved
* `sol` - the current state of the solution
* `tprev` - the last timepoint
* `uprev` - the value at the last timepoint

The `userdata` is the type which is provided by the user as a keyword arg in
`init`. `opts` holds all of the common solver options, and can be mutated to
change the solver characteristics. For example, to modify the absolute tolerance
for the future timesteps, one can do:

```julia
integrator.opts.abstol = 1e-9
```

The `sol` field holds the current solution. This current solution includes the
interpolation function if available, and thus `integrator.sol(t)` lets one
interpolate efficiently over the whole current solution. Additionally, a
a "current interval interpolation function" is provided on the `integrator` type
via `integrator(t)`. This uses only the solver information from the interval
`[tprev,t]` to compute the interpolation, and is allowed to extrapolate beyond
that interval.

### Note about mutating

Be cautious: one should not directly mutate the `t` and `u` fields of the integrator.
Doing so will destroy the accuracy of the interpolator and can harm certain algorithms.
Instead if one wants to introduce discontinuous changes, one should use the
[Event Handling and Callback Functions](@ref). Modifications within a callback
`affect!` surrounded by saves provides an error-free handling of the discontinuity.

As low-level alternative to the callbacks, one can use `set_t!`, `set_u!` and
`set_ut!` to mutate integrator states.  Note that certain integrators may not
have efficient ways to modify `u` and `t`.  In such case, `set_*!` are as
inefficient as `reinit!`.

- `set_t!(integrator, t)`: Set current time point of the `integrator` to `t`.
- `set_u!(integrator, u)`: Set current state of the `integrator` to `u`.
- `set_ut!(integrator, u, t)`: Set current state of the `integrator` to `u` and `t`.

### Integrator vs Solution

The integrator and the solution have very different actions because they have
very different meanings. The `Solution` type is a type with history: it stores
all of the (requested) timepoints and interpolates/acts using the values closest
in time. On the other hand, the `Integrator` type is a local object. It only knows
the times of the interval it currently spans, the current caches and values,
and the current state of the solver (the current options, tolerances, etc.).
These serve very different purposes:

* The `integrator`'s interpolation can extrapolate, both forward and backward in
  in time. This is used to estimate events and is internally used for predictions.
* The `integrator` is fully mutable upon iteration. This means that every time
  an iterator affect is used, it will take timesteps from the current time. This
  means that `first(integrator)!=first(integrator)` since the `integrator` will
  step once to evaluate the left and then step once more (not backtracking).
  This allows the iterator to keep dynamically stepping, though one should note
  that it may violate some immutablity assumptions commonly made about iterators.

If one wants the solution object, then one can find it in `integrator.sol`.

## Function Interface

In addition to the type interface, a function interface is provided which allows
for safe modifications of the integrator type, and allows for uniform usage
throughout the ecosystem (for packages/algorithms which implement the functions).
The following functions make up the interface:

### Saving Controls

* `savevalues!(integrator)`: Adds the current state to the `sol`.

### Caches

* `get_tmp_cache(integrator)`: Returns a tuple of internal cache vectors which are
  safe to use as temporary arrays. This should be used for integrator interface
  and callbacks which need arrays to write into in order to be non-allocating.
  The length of the tuple is dependent on the method.
* `user_cache(integrator)`: Returns an iterator over the user-facing cache arrays.
* `u_cache(integrator)`:  Returns an iterator over the cache arrays for `u` in the method.
  This can be used to change internal values as needed.
* `du_cache(integrator)`:  Returns an iterator over the cache arrays for rate quantities the method.
  This can be used to change internal values as needed.
* `full_cache(integrator)`:  Returns an iterator over the cache arrays of the method.
  This can be used to change internal values as needed.

### Stepping Controls

* `u_modified!(integrator,bool)`: Bool which states whether a change to `u` occurred,
  allowing the solver to handle the discontinuity. By default, this is assumed
  to be true if a callback is used. This will result in the re-calculation of
  the derivative at `t+dt`, which is not necessary if the algorithm is FSAL
  and `u` does not experience a discontinuous change at the end of the interval.
  Thus if `u` is unmodified in a callback, a single call to the derivative calculation
  can be eliminated by `u_modified!(integrator,false)`.
* `get_proposed_dt(integrator)`:  Gets the proposed `dt` for the
  next timestep.
* `set_proposed_dt!(integrator,dt)`:  Sets the proposed `dt` for the
  next timestep.
* `set_proposed_dt!(integrator,integrator2)`:  Sets the timestepping of
  `integrator` to match that of `integrator2`. Note that due to PI control and
  step acceleration this is more than matching the factors in most cases.
* `proposed_dt(integrator)`: Returns the `dt` of the proposed step.
* `terminate!(integrator)`: Terminates the integrator by emptying `tstops`. This
  can be used in events and callbacks to immediately end the solution process.
* `change_t_via_interpolation!(integrator,t,modify_save_endpoint=Val{false})`: This
  option lets one modify the current `t` and changes all of the corresponding
  values using the local interpolation. If the current solution has already
  been saved, one can provide the optional value `modify_save_endpoint` to also
  modify the endpoint of `sol` in the same manner.
* `add_tstop!(integrator,t)`: Adds a `tstop` at time `t`.
* `add_saveat!(integrator,t)`: Adds a `saveat` time point at `t`.

### Resizing

* `resize!(integrator,k)`: Resizes the DE to a size `k`. This chops off the end
  of the array, or adds blank values at the end, depending on whether `k>length(integrator.u)`.
* `resize_non_user_cache!(integrator,k)`: Resizes the non-user facing caches to be
  compatible with a DE of size `k`. This includes resizing Jacobian caches. Note
  that in many cases, `resize!` simple resizes `user_cache` variables and then
  calls this function. This finer control is required for some `AbstractArray`
  operations.
* `deleteat_non_user_cache!(integrator,idxs)`: `deleteat!`s the non-user facing caches
  at indices `idxs`. This includes resizing Jacobian caches. Note
  that in many cases, `deleteat!` simple `deleteat!`s `user_cache` variables and then
  calls this function. This finer control is required for some `AbstractArray`
  operations.
* `addat_non_user_cache!(integrator,idxs)`: `addat!`s the non-user facing caches
  at indices `idxs`. This includes resizing Jacobian caches. Note
  that in many cases, `addat!` simple `addat!`s `user_cache` variables and then
  calls this function. This finer control is required for some `AbstractArray`
  operations.
* `deleteat!(integrator,idxs)`: Shrinks the ODE by deleting the `idxs` components.
* `addat!(integrator,idxs)`: Grows the ODE by adding the `idxs` components.
  Must be contiguous indices.

### Reinit

The reinit function lets you restart the integration at a new value. The full
function is of the form:

```julia
reinit!(integrator::ODEIntegrator,u0 = integrator.sol.prob.u0;
  t0 = integrator.sol.prob.tspan[1], tf = integrator.sol.prob.tspan[2],
  erase_sol = true,
  tstops = integrator.opts.tstops_cache,
  saveat = integrator.opts.saveat_cache,
  d_discontinuities = integrator.opts.d_discontinuities_cache,
  reset_dt = (integrator.dtcache == zero(integrator.dt)) && integrator.opts.adaptive,
  reinit_callbacks = true, initialize_save = true,
  reinit_cache = true)
```

`u0` is the value to start at. The starting time point and end point can be changed
via `t0` and `tf`. `erase_sol` allows one to start with no other values in the
solution, or keep the previous solution. `tstops`, `d_discontinuities`, and
`saveat` are reset as well, but can be ignored. `reset_dt` is a boolean for
whether to reset the current value of `dt` using the automatic `dt` determination
algorithm. `reinit_callbacks` is whether to run the callback initializations
again (and `initialize_save` is for that). `reinit_cache` is whether to re-run
the cache initialization function (i.e. resetting FSAL, not allocating vectors)
which should usually be true for correctness.

Additionally, once can access `auto_dt_reset!(integrator::ODEIntegrator)` which
will run the auto `dt` initialization algorithm.

### Misc

* `get_du(integrator)`: Returns the derivative at `t`.
* `get_du!(out,integrator)`: Write the current derivative at `t` into `out`.
* `check_error(integrator)`: Checks error conditions and updates the retcode.

#### Note

Note that not all of these functions will be implemented for every algorithm.
Some have hard limitations. For example, Sundials.jl cannot resize problems.
When a function is not limited, an error will be thrown.

## Additional Options

The following options can additionally be specified in `init` (or be mutated in
the `opts`) for further control of the integrator:

* `advance_to_tstop`: This makes `step!` continue to the next value in `tstop`.
* `stop_at_next_tstop`: This forces the iterators to stop at the next value of `tstop`.

For example, if one wants to iterate but only stop at specific values, one can
choose:

```julia
integrator = init(prob,Tsit5();dt=1//2^(4),tstops=[0.5],advance_to_tstop=true)
for (u,t) in tuples(integrator)
  @test t ∈ [0.5,1.0]
end
```

which will only enter the loop body at the values in `tstops` (here, `prob.tspan[2]==1.0`
and thus there are two values of `tstops` which are hit). Addtionally, one can
`solve!` only to `0.5` via:

```julia
integrator = init(prob,Tsit5();dt=1//2^(4),tstops=[0.5])
integrator.opts.stop_at_next_tstop = true
solve!(integrator)
```

## Plot Recipe

Like the `Solution` type, a plot recipe is provided for the `Integrator` type.
Since the `Integrator` type is a local state type on the current interval,
`plot(integrator)` returns the solution on the current interval. The same
options for the plot recipe are provided as for `sol`, meaning one can choose
variables via the `vars` keyword argument, or change the `plotdensity` / turn
on/off `denseplot`.

Additionally, since the `integrator` is an iterator, this can be used in the
Plots.jl `animate` command to iteratively build an animation of the solution
while solving the differential equation.

For an example of manually chaining together the iterator interface and plotting,
one should try the following:

```julia
using DifferentialEquations, DiffEqProblemLibrary, Plots

# Linear ODE which starts at 0.5 and solves from t=0.0 to t=1.0
prob = ODEProblem((u,p,t)->1.01u,0.5,(0.0,1.0))

using Plots
integrator = init(prob,Tsit5();dt=1//2^(4),tstops=[0.5])
pyplot(show=true)
plot(integrator)
for i in integrator
  display(plot!(integrator,vars=(0,1),legend=false))
end
step!(integrator); plot!(integrator,vars=(0,1),legend=false)
savefig("iteratorplot.png")
```

![Iterator Plot](../assets/iteratorplot.png)<|MERGE_RESOLUTION|>--- conflicted
+++ resolved
@@ -30,15 +30,11 @@
 passing a `dt` will make the integrator keep stepping until `integrator.t+dt`, and
 setting `stop_at_tdt=true` will add a `tstop` to force it to step to `integrator.t+dt`
 
-<<<<<<< HEAD
-This type also implements an iterator interface, so one can step `n` times
-=======
 To check whether or not the integration step was successful, you can
 call `check_error(integrator)` which returns one of the
 [Return Codes (RetCodes)](@ref).
 
 This type also implements an iterator interface, so one can step `n` times 
->>>>>>> 1ad2a7dc
 (or to the last `tstop`) using the `take` iterator:
 
 ```julia
