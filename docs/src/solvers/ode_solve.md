# ODE Solvers

`solve(prob::ODEProblem,alg;kwargs)`

Solves the ODE defined by `prob` using the algorithm `alg`. If no algorithm is
given, a default algorithm will be chosen.

## Recommended Methods

It is suggested that you try choosing an algorithm using the `alg_hints`
keyword argument. However, in some cases you may want something specific,
or you may just be curious. This guide is to help you choose the right algorithm.

### Unknown Stiffness Problems

When the stiffness of the problem is unknown, it is recommended you use a
stiffness detection and auto-switching algorithm. These methods are multi-paradigm
and allow for efficient solution of both stiff and non-stiff problems. The cost
for auto-switching is very minimal but the choices are restrained and so they
are a good go-to method when applicable.

For default tolerances, `AutoTsit5(Rosenbrock23())` is a good choice. For lower
tolerances, using `AutoVern7` or `AutoVern9` with `Rodas4`, `KenCarp4`, or
`Rodas5` can all be good choices depending on the problem. For very large
systems (`>1000 ODEs?`), consider using `lsoda`.

### Non-Stiff Problems

For non-stiff problems, the native OrdinaryDiffEq.jl algorithms are vastly
more efficient than the other choices. For most non-stiff
problems, we recommend `Tsit5`. When more robust error control is required,
`BS5` is a good choice. If at moderate tolerances an the interpolation error
is very important, consider the `OwrenZen5` method. For fast solving at higher
tolerances, we recommend `BS3` (or `OwrenZen3` if the interpolation error is
important). For high accuracy but with the range of `Float64` (`~1e-8-1e-12`),
we recommend `Vern6`, `Vern7`, or `Vern8` as efficient choices.

For high accuracy non-stiff solving (`BigFloat` and tolerances like `<1e-12`),
we recommend the `Vern9` method. If a high-order method is needed with a high
order interpolant, then you should choose `Vern9` which is Order 9 with an
Order 9 interpolant. If you need extremely high accuracy (`<1e-30`?) and do
not need an interpolant, try the `Feagin12` or `Feagin14` methods. Note that the
Feagin methods are the only high-order optimized methods which do not include a
high-order interpolant (they do include a 3rd order Hermite interpolation if
needed). Note that these high order RK methods are more robust than the high order
Adams-Bashforth methods to discontinuities and achieve very high precision, and
are much more efficient than the extrapolation methods. However, the `VCABM`
method can be a good choice for high accuracy when the system of equations is
very large (`>1,000` ODEs?), the function calculation is very expensive,
or the solution is very smooth.

If strict error bounds are needed, then adaptive methods with defect controls
are required. Defect controls use an error measurement on the interpolating
polynomial to make the error estimate better capture the error over the full
interval. For medium accuracy calculations, `RK4` is a good choice.

### Stiff Problems

For stiff problems at high tolerances (`>1e-2`?) it is recommended that you use
`Rosenbrock23` or `TRBDF2`. These are robust to oscillations and massive
stiffness is needed, though are only efficient when low accuracy is needed.
`Rosenbrock23` is more efficient for small systems where re-evaluating and
re-factorizing the Jacobian is not too costly, and for sufficiently large
systems `TRBDF2` will be more efficient. `ABDF2` can be the most efficient
the largest systems or most expensive `f`.

At medium tolerances (`>1e-8`?) it is recommended you use `Rodas5`,
`Rodas4P` (the former is more efficient but the later is more reliable),
`Kvaerno5`, or `KenCarp4`. As native DifferentialEquations.jl solvers,
many Julia numeric types (such as BigFloats,
[ArbFloats](https://github.com/JuliaArbTypes/ArbFloats.jl), or
[DecFP](https://github.com/stevengj/DecFP.jl)) will work. When the equation is
defined via the `@ode_def` macro, these will be the most efficient.

For faster solving at low tolerances (`<1e-9`) but when `Vector{Float64}` is used,
use `radau`.

For asymptotically large systems of ODEs (`N>1000`?)
where `f` is very costly and the complex eigenvalues are minimal (low oscillations),
in that case `CVODE_BDF` will be the most efficient but requires `Vector{Float64}`.
`CVODE_BDF` will also do surprisingly well if the solution is smooth. However,
this method can be less stiff than other methods and stuff may fail at low
accuracy situations. Another good choice for this regime is `lsoda`.

#### Special Properties of Stiff Integrators

`ImplicitMidpoint` is a symmetric and symplectic integrator.
`Trapezoid` is a symmetric (almost symplectic) integrator with adaptive
timestepping. `ImplicitEuler` is an extension to the common algorithm with
adaptive timestepping and efficient quasi-Newton Jacobian re-usage which is fully
strong-stability presurving (SSP) for hyperbolic PDEs.

Notice that `Rodas4` loses accuracy on discretizations of nonlinear
parabolic PDEs, and thus it's suggested you replace it with `Rodas4P` in those
situations which is 3rd order. `ROS3P` is only third order and achieves 3rd order
on such problems and can thus be more efficient in this case.

## Translations from MATLAB/Python/R

For users familiar with MATLAB/Python/R, good translations of the standard
library methods are as follows:

- `ode23` --> `BS3()`
- `ode45`/`dopri5` --> `DP5()`, though in most cases `Tsit5()` is more efficient
- `ode23s` --> `Rosenbrock23()`, though in most cases `Rodas4()` is more efficient
- `ode113` --> `VCABM()`, though in many cases `Vern7()` is more efficient
- `dop853` --> `DP8()`, though in most cases `Vern7()` is more efficient
- `ode15s`/`vode` --> `QNDF()`, though in many cases `CVODE_BDF()`, `Rodas4()`
  or `radau()` are more efficient
- `ode23t` --> `Trapezoid()` for efficiency and `GenericTrapezoid()` for robustness
- `ode23tb` --> `TRBDF2`
- `lsoda` --> `lsoda()` (requires `]add LSODA; using LSODA`)
- `ode15i` --> `IDA()`, though in many cases `Rodas4()` can handle the DAE and is
  significantly more efficient

## Full List of Methods

### OrdinaryDiffEq.jl for Non-Stiff Equations

Unless otherwise specified, the OrdinaryDiffEq algorithms all come with a
3rd order Hermite polynomial interpolation. The algorithms denoted as having a
"free" interpolation means that no extra steps are required for the
interpolation. For the non-free higher order interpolating functions, the extra
steps are computed lazily (i.e. not during the solve).

The OrdinaryDiffEq.jl algorithms achieve the highest performance for non-stiff
equations while being the most generic: accepting the most Julia-based types,
allow for sophisticated event handling, etc. On stiff ODEs these algorithms
again consistently among the top. OrdinaryDiffEq.jl is recommended for most ODE
problems.

#### Explicit Runge-Kutta Methods

- `Euler`- The canonical forward Euler method. Fixed timestep only.
- `Midpoint` - The second order midpoint method. Uses embedded Euler method for
  adaptivity.
- `Heun` - The second order Heun's method. Uses embedded Euler method for
  adaptivity.
- `Ralston` - The optimized second order midpoint method. Uses embedded Euler.
  method for adaptivity.
- `RK4` - The canonical Runge-Kutta Order 4 method. Uses a defect control for
  adaptive stepping using maximum error over the whole interval.
- `BS3` - Bogacki-Shampine 3/2 method.
- `OwrenZen3` - Owren-Zennaro optimized interpolantion 3/2 method (free 3th
  order interpolant).
- `OwrenZen4` - Owren-Zennaro optimized interpolantion 4/3 method (free 4th
  order interpolant).
- `OwrenZen5` - Owren-Zennaro optimized interpolantion 5/4 method (free 5th
  order interpolant).
- `DP5` - Dormand-Prince's 5/4 Runge-Kutta method. (free 4th order interpolant).
- `Tsit5` - Tsitouras 5/4 Runge-Kutta method. (free 4th order interpolant).
- `Anas5(w)` - 4th order Runge-Kutta method designed for periodic problems.
  Requires a periodicity estimate `w` which when accurate the method becomes
  5th order (and is otherwise 4th order with less error for better estimates).
- `TanYam7` - Tanaka-Yamashita 7 Runge-Kutta method.
- `DP8` - Hairer's 8/5/3 adaption of the Dormand-Prince Runge-Kutta method.
  (7th order interpolant).
- `TsitPap8` - Tsitouras-Papakostas 8/7 Runge-Kutta method.
- `Feagin10` - Feagin's 10th-order Runge-Kutta method.
- `Feagin12` - Feagin's 12th-order Runge-Kutta method.
- `Feagin14` - Feagin's 14th-order Runge-Kutta method.

Example usage:

```julia
alg = Tsit5()
solve(prob,alg)  
```

Additionally, the following algorithms have a lazy interpolant:

- `BS5` - Bogacki-Shampine 5/4 Runge-Kutta method. (lazy 5th order interpolant).
- `Vern6` - Verner's "Most Efficient" 6/5 Runge-Kutta method. (lazy 6th order
  interpolant).
- `Vern7` - Verner's "Most Efficient" 7/6 Runge-Kutta method. (lazy 7th order
  interpolant).
- `Vern8` - Verner's "Most Efficient" 8/7 Runge-Kutta method. (lazy 8th order
  interpolant)
- `Vern9` - Verner's "Most Efficient" 9/8 Runge-Kutta method. (lazy 9th order
  interpolant)

These methods require a few extra steps in order to compute the high order
interpolation, but these steps are only taken when the interpolation is used.
These methods when lazy assume that the parameter vector `p` will be unchanged
between the moment of the interval solving and the interpolation. If `p` is
changed in a ContinuousCallback, or in a DiscreteCallback and the continuous
solution is used after the full solution, then set `lazy=false`.

Example:

```julia
solve(prob,Vern7()) # lazy by default
solve(prob,Vern7(lazy=false))
```

#### Parallel Explicit Runge-Kutta Methods

- `KuttaPRK2p5` - A 5 parallel, 2 processor explicit Runge-Kutta method of 5th order.

These methods utilize multithreading on the `f` calls to parallelize the problem. This
requires that simultaneous calls to `f` are thread-safe.

#### Explicit Strong-Stability Preserving Runge-Kutta Methods for Hyperbolic PDEs (Conservation Laws)

- `SSPRK22` - The two-stage, second order strong stability preserving (SSP)
  method of Shu and Osher (SSP coefficient 1, free 2nd order SSP interpolant).
  Fixed timestep only.
- `SSPRK33` - The three-stage, third order strong stability preserving (SSP)
  method of Shu and Osher (SSP coefficient 1, free 2nd order SSP interpolant).
  Fixed timestep only.
- `SSPRK53` - The five-stage, third order strong stability preserving (SSP)
  method of Ruuth (SSP coefficient 2.65, free 3rd order Hermite interpolant).
  Fixed timestep only.
- `SSPRK63` - The six-stage, third order strong stability preserving (SSP)
  method of Ruuth (SSP coefficient 3.518, free 3rd order Hermite interpolant).
  Fixed timestep only.
- `SSPRK73` - The seven-stage, third order strong stability preserving (SSP)
  method of Ruuth (SSP coefficient 4.2879, free 3rd order Hermite interpolant). Fixed timestep only.
- `SSPRK83` - The eight-stage, third order strong stability preserving (SSP)
  method of Ruuth (SSP coefficient 5.107, free 3rd order Hermite interpolant).
  Fixed timestep only.
- `SSPRK432` - A  3/2 adaptive strong stability preserving (SSP) method with
  five stages (SSP coefficient 2, free 2nd order SSP interpolant).
- `SSPRK932` - A  3/2 adaptive strong stability preserving (SSP) method with
  nine stages (SSP coefficient 6, free 3rd order Hermite interpolant).
- `SSPRK54` - The five-stage, fourth order strong stability preserving (SSP)
  method of Spiteri and Ruuth (SSP coefficient 1.508, 3rd order Hermite
  interpolant). Fixed timestep only.
- `SSPRK104` - The ten-stage, fourth order strong stability preserving method
  of Ketcheson (SSP coefficient 6, free 3rd order Hermite interpolant).
  Fixed timestep only.
- `SSPRKMSVS32` - 3-stage, 2nd order SSP-optimal linear multistep method.
  (SSP coefficent 0.5, 3rd order Hermite interpolant). Fixed timestep only.
- `SSPRKMSVS43` - 4-stage, 3rd order SSP-optimal linear multistep method.
  (SSP coefficent 0.33, 3rd order Hermite interpolant). Fixed timestep only.

The SSP coefficients of the methods can be queried as `ssp_coefficient(alg)`.
All explicit SSP methods take two optional arguments
`SSPXY(stage_limiter!, step_limiter!)`, where `stage_limiter!` and `step_limiter`
are functions taking arguments of the form `limiter!(u, f, t)`. Here, `u` is the
new solution value (updated inplace) after an explicit Euler stage / the whole
time step , `f` the time derivative function (semidiscretisation for PDEs), and
`t` the current time. These limiters can be used to enforce physical constraints,
e.g. the positivity preserving limiters of Zhang and Shu (Zhang, Xiangxiong, and
Chi-Wang Shu. "Maximum-principle-satisfying and positivity-preserving high-order
schemes for conservation laws: survey and new developments." Proceedings of the
Royal Society of London A: Mathematical, Physical and Engineering Sciences. The
Royal Society, 2011.).

#### Low-Storage Methods

- `ORK256` - 5-stage, second order low-storage method for wave propogation
  equations. Fixed timestep only.
- `SSPRK53_2N1` and `SSPRK53_2N2` - 5-stage, third order low-storage methods
  with large SSP coefficients. (SSP coefficient 2.18 and 2.15, free 3rd order
  Hermite interpolant). Fixed timestep only.
- `CarpenterKennedy2N54` - The five-stage, fourth order low-storage method of Carpenter and Kennedy
  (free 3rd order Hermite interpolant). Fixed timestep only. Designed for hyperbolic PDEs (stability properties).
- `NDBLSRK124` - 12-stage, fourth order low-storage method with optimized
  stability regions for advection-dominated problems. Fixed timestep only.
- `NDBLSRK134` - 13-stage, fourth order low-storage method with optimized
  stability regions for advection-dominated problems. Fixed timestep only.
- `NDBLSRK144` - 14-stage, fourth order low-storage method with optimized
  stability regions for advection-dominated problems. Fixed timestep only.
- `CFRLDDRK64` - 6-stage, fourth order low-storage, low-dissipation,
  low-dispersion scheme. Fixed timestep only.
- `TSLDDRK74` - 7-stage, fourth order low-storage low-dissipation,
  low-dispersion scheme with maximal accuracy and stability limit
  along the imaginary axes. Fixed timestep only.
- `DGLDDRK73_C` - 7-stage, third order low-storage low-dissipation,
  low-dispersion scheme for discontinuous Galerkin space discretizations
  applied to wave propagation problems, optimized for PDE discretizations
  when maximum spatial step is small due to geometric features of computational
  domain. Fixed timestep only.
- `DGLDDRK84_C` - 8-stage, fourth order low-storage low-dissipation,
  low-dispersion scheme for discontinuous Galerkin space discretizations
  applied to wave propagation problems, optimized for PDE discretizations
  when maximum spatial step is small due to geometric features of computational
  domain. Fixed timestep only.
- `DGLDDRK84_F` - 8-stage, fourth order low-storage low-dissipation,
  low-dispersion scheme for discontinuous Galerkin space discretizations
  applied to wave propagation problems, optimized for PDE discretizations
  when the maximum spatial step size is not constrained. Fixed timestep only.
- `HSLDDRK64` - 6-stage, fourth order low-stage, low-dissipation, low-dispersion
  scheme. Fixed timestep only.
- `RK46NL` - 6-stage, fourth order low-stage, low-dissipation, low-dispersion
  scheme. Fixed timestep only.
- `ParsaniKetchesonDeconinck3S32` - 3-stage, second order (3S) low-storage scheme, optimised for for the
  spectral difference method applied to wave propagation problems.
- `ParsaniKetchesonDeconinck3S82` - 8-stage, second order (3S) low-storage scheme, optimised for for the
  spectral difference method applied to wave propagation problems.
- `ParsaniKetchesonDeconinck3S53` - 5-stage, third order (3S) low-storage scheme, optimised for for the
  spectral difference method applied to wave propagation problems.
- `ParsaniKetchesonDeconinck3S173` - 17-stage, third order (3S) low-storage scheme, optimised for for the
  spectral difference method applied to wave propagation problems.
- `ParsaniKetchesonDeconinck3S94` - 9-stage, fourth order (3S) low-storage scheme, optimised for for the
  spectral difference method applied to wave propagation problems.
- `ParsaniKetchesonDeconinck3S184` - 18-stage, fourth order (3S) low-storage scheme, optimised for for the
  spectral difference method applied to wave propagation problems.
- `ParsaniKetchesonDeconinck3S105` - 10-stage, fifth order (3S) low-storage scheme, optimised for for the
  spectral difference method applied to wave propagation problems.
- `ParsaniKetchesonDeconinck3S205` - 20-stage, fifth order (3S) low-storage scheme, optimised for for the
  spectral difference method applied to wave propagation problems.
- `CKLLSRK43_2` - 4-stage, third order low-storage scheme, optimised for compressible Navier–Stokes equations..
- `CKLLSRK54_3C` - 5-stage, fourth order low-storage scheme, optimised for compressible Navier–Stokes equations.
- `CKLLSRK95_4S` - 9-stage, fifth order low-storage scheme, optimised for compressible Navier–Stokes equations.
- `CKLLSRK95_4C` - 9-stage, fifth order low-storage scheme, optimised for compressible Navier–Stokes equations.
- `CKLLSRK95_4M` - 9-stage, fifth order low-storage scheme, optimised for compressible Navier–Stokes equations.
- `CKLLSRK54_3C_3R` - 5-stage, fourth order low-storage scheme, optimised for compressible Navier–Stokes equations.
- `CKLLSRK54_3M_3R` - 5-stage, fourth order low-storage scheme, optimised for compressible Navier–Stokes equations.
- `CKLLSRK54_3N_3R` - 5-stage, fourth order low-storage scheme, optimised for compressible Navier–Stokes equations.
- `CKLLSRK85_4C_3R` - 8-stage, fifth order low-storage scheme, optimised for compressible Navier–Stokes equations.
- `CKLLSRK85_4M_3R` - 8-stage, fifth order low-storage scheme, optimised for compressible Navier–Stokes equations.
- `CKLLSRK85_4P_3R` - 8-stage, fifth order low-storage scheme, optimised for compressible Navier–Stokes equations.
- `CKLLSRK54_3N_4R` - 5-stage, fourth order low-storage scheme, optimised for compressible Navier–Stokes equations.
- `CKLLSRK54_3M_4R` - 5-stage, fourth order low-storage scheme, optimised for compressible Navier–Stokes equations.
- `CKLLSRK65_4M_4R` - 6-stage, fifth order low-storage scheme, optimised for compressible Navier–Stokes equations.
- `CKLLSRK85_4FM_4R` - 8-stage, fifth order low-storage scheme, optimised for compressible Navier–Stokes equations.
- `CKLLSRK75_4M_5R` - 7-stage, fifth order low-storage scheme, optimised for compressible Navier–Stokes equations.

__NOTE__: All the 2N Methods (`ORK256`, `CarpenterKennedy2N54`, `NDBLSRK124`, `NDBLSRK134`, `NDBLSRK144`, `DGLDDRK73_C`, `DGLDDRK84_C`, `DGLDDRK84_F` and `HSLDDRK64`) work on the basic principle of being able to perform step `S1 = S1 + F(S2)` in just 2 registers. Certain optimizations have been done to achieve this theoritical limit (when `alias_u0` is set) but have a limitation that `du` should always be on the left hand side (assignments only) in the implementation.

Example - This is an invalid implementation for 2N methods:

```julia
function f(du,u,p,t)
  du[1] = u[1] * u[2]
  du[2] = du[1] * u[2] # du appears on the RHS
end
```

If you don't wish to have the optimization and have to use `du` on the RHS, please set the keyword argument `williamson_condition` to `false` in the algorithm (by default it is set to `true`). In this case 3 registers worth memory would be needed instead.

Example :

```julia
alg = CarpenterKennedy2N54(;williamson_condition=false)
```

So the above implementation of `f` becomes valid.

#### Parallelized Explicit Extrapolation Methods

The following are adaptive order, adaptive step size extrapolation methods:

- `AitkenNevillie` - Euler extrapolation using Aitken-Neville with the Romberg Sequence.
- `ExtrapolationMidpointDeuflhard` - Midpoint extrapolation using Barycentric coordinates
- `ExtrapolationMidpointHairerWanner` - Midpoint extrapolation using Barycentric coordinates,
  following Hairer's `ODEX` in the adaptivity behavior.

These methods have arguments for `max_order`, `min_order`, and `init_order` on the adaptive order
algorithm. `threading` denotes whether to automatically multithread the `f` evaluations,
allowing for a high degree of within-method parallelism. The defaults are:

- `max_order=10`
- `min_order=1` except for `ExtrapolationMidpointHairerWanner` it's 2.
- `init_order=5`
- `threading=true`

Additionally, the `ExtrapolationMidpointDeuflhard` and `ExtrapolationMidpointHairerWanner`
methods have the additional argument:

* `sequence`: the step-number sequences, also called the subdividing
 sequence. Possible values are `:harmonic`, `:romberg` or `:bulirsch`. Default
 is `:harmonic`.

To override, utilize the keyword arguments. For example:

```julia
alg = ExtrapolationMidpointDeuflhard(max_order=7,min_order=4,init_order=4,sequence=:bulirsch,threading=false)
solve(prob,alg)
```

Note that the order that is referred to is the extrapolation order. For `AitkenNevillie`
this is the order of the method, for the others an extrapolation order of `n`
gives an order `2(n+1)` method.

#### Explicit Multistep Methods

Methods using the approximation at more than one previous mesh point to determine
the approximation at the next point are called multistep methods. These methods
tend to be more efficient as the size of the system or the cost of `f` increases.

#### Adams-Bashforth Explicit Methods

These methods require a choice of `dt`.

- `AB3` - The 3-step third order multistep method. Ralston's Second Order Method
  is used to calculate starting values.
- `AB4` - The 4-step fourth order multistep method. Runge-Kutta method of order
  4 is used to calculate starting values.  
- `AB5` - The 5-step fifth order multistep method. Runge-Kutta method of order
  4 is used to calculate starting values.  
- `ABM32` - It is third order method. In `ABM32`, `AB3` works as predictor and
  Adams Moulton 2-steps method works as Corrector. Ralston's Second Order Method
  is used to calculate starting values.  
- `ABM43` - It is fourth order method. In `ABM43`, `AB4` works as predictor and
  Adams Moulton 3-steps method works as Corrector. Runge-Kutta method of order
  4 is used to calculate starting values.  
- `ABM54` - It is fifth order method. In `ABM54`, `AB5` works as predictor and
  Adams Moulton 4-steps method works as Corrector. Runge-Kutta method of order 4
  is used to calculate starting values.

#### Adaptive step size Adams explicit Methods

- `VCAB3` - The 3rd order Adams method. Bogacki-Shampine 3/2 method is used to
  calculate starting values.  
- `VCAB4` - The 4th order Adams method. Runge-Kutta 4 is used to calculate
  starting values.  
- `VCAB5` - The 5th order Adams method. Runge-Kutta 4 is used to calculate
  starting values.
- `VCABM3` - The 3rd order Adams-Moulton method. Bogacki-Shampine 3/2 method is used
  to calculate starting values.  
- `VCABM4` - The 4th order Adams-Moulton method. Runge-Kutta 4 is used to calculate
  starting values.  
- `VCABM5` - The 5th order Adams-Moulton method. Runge-Kutta 4 is used to calculate
  starting values.
- `VCABM` - An adaptive order adaptive time Adams Moulton method. It uses an
  order adaptivity algorithm is derived from Shampine's DDEABM.
- `AN5` - An adaptive 5th order fixed-leading coefficient Adams method in
  Nordsieck form.
- `JVODE_Adams` - An adaptive time adaptive order fixed-leading coefficient Adams
  method in Nordsieck form. The order adaptivity algorithm is derived from
  Sundials' `CVODE_Adams`. In development.

### OrdinaryDiffEq.jl for Stiff Equations

#### SDIRK Methods

- `ImplicitEuler` - A 1st order implicit solver. A-B-L-stable. Adaptive
  timestepping through a divided differences estimate via memory. Strong-stability
  preserving (SSP).
- `ImplicitMidpoint` - A second order A-stable symplectic and symmetric implicit
  solver. Good for highly stiff equations which need symplectic integration.
- `Trapezoid` - A second order A-stable symmetric ESDIRK method. "Almost
  symplectic" without numerical dampening. Also known as Crank-Nicolson when
  applied to PDEs. Adaptive timestepping via divided differences on the memory.
  Good for highly stiff equations which are non-oscillatory.
- `TRBDF2` - A second order A-B-L-S-stable one-step ESDIRK method. Includes
  stiffness-robust error estimates for accurate adaptive timestepping, smoothed
  derivatives for highly stiff and oscillatory problems.
- `GenericImplicitEuler` - A 1st order A-B-L-stable implicit solver with adaptive
  timestepping through a divided differences estimate via memory. Strong-stability
  preserving (SSP). Uses an external nonlinear solver. Defaults to trust region
  dogleg with full Newton, making it more robust to numerical instability at
  the cost of being less efficient.
- `GenericTrapezoid` - A second order A-stable symplectic implicit solver. Also known
  as Crank-Nicolson when applied to PDEs. Adaptive timestepping via divided
  differences on the memory. Good for highly stiff equations which are
  non-oscillatory.
  Uses an external nonlinear solver. Defaults to trust region
  dogleg with full Newton, making it more robust to numerical instability at
  the cost of being less efficient.
- `SDIRK2` - An A-B-L stable 2nd order SDIRK method
- `Kvaerno3` - An A-L stable stiffly-accurate 3rd order ESDIRK method
- `KenCarp3` - An A-L stable stiffly-accurate 3rd order ESDIRK method with splitting
- `Cash4` - An A-L stable 4th order SDIRK method
- `Hairer4` - An A-L stable 4rd order SDIRK method
- `Hairer42` - An A-L stable 4rd order SDIRK method
- `Kvaerno4` - An A-L stable stiffly-accurate 4rd order ESDIRK method
- `KenCarp4` - An A-L stable stiffly-accurate 4rd order ESDIRK method with splitting
- `Kvaerno5` - An A-L stable stiffly-accurate 5rd order ESDIRK method
- `KenCarp5` - An A-L stable stiffly-accurate 5rd order ESDIRK method with splitting

<<<<<<< HEAD
#### Fully-Implicit Runge-Kutta Methods (FIRK)
=======
All of these methods have an option `nlsolve` which helps you specify the algorithm to use for solving non-linear equations that the algorithm comes across. You can set this as `NLNewton()`, `NLFunctional()` or `NLAnderson()`. Check out "[Specifying (Non)Linear Solvers](http://docs.juliadiffeq.org/latest/features/linear_nonlinear.html)" to know how to configure the nlsolver algorithm.

#### Parallel Diagonally Implicit Runge-Kutta Methods

- `PDIRK44` - A 2 processor 4th order diagonally non-adaptive implicit method.

These methods also have option `nlsolve` same as SDIRK methods. These methods also need `f` to be thread safe. It parallelises the `nlsolve` calls inside the method.  

##### Fully-Implicit Runge-Kutta Methods (FIRK)
>>>>>>> 060200f6

- `RadauIIA5` - An A-B-L stable fully implicit Runge-Kutta method with internal
  tableau complex basis transform for efficiency.

#### Rosenbrock Methods

- `Rosenbrock23` - An Order 2/3 L-Stable Rosenbrock-W method which is good for very
  stiff equations with oscillations at low tolerances. 2nd order stiff-aware
  interpolation.
- `Rosenbrock32` - An Order 3/2 A-Stable Rosenbrock-W method which is good for mildy
  stiff equations without oscillations at low tolerances. Note that this method
  is prone to instability in the presence of oscillations, so use with caution.
  2nd order stiff-aware interpolation.
- `ROS3P` - 3rd order A-stable and stiffly stable Rosenbrock method. Keeps high
  accuracy on discretizations of nonlinear parabolic PDEs.
- `Rodas3` - 3rd order A-stable and stiffly stable Rosenbrock method.
- `RosShamp4`- An A-stable 4th order Rosenbrock method.
- `Veldd4` - A 4th order D-stable Rosenbrock method.
- `Velds4` - A 4th order A-stable Rosenbrock method.
- `GRK4T` - An efficient 4th order Rosenbrock method.
- `GRK4A` - An A-stable 4th order Rosenbrock method. Essentially "anti-L-stable"
  but efficient.
- `Ros4LStab` - A 4th order L-stable Rosenbrock method.
- `Rodas4` - A 4th order A-stable stiffly stable Rosenbrock method with a
  stiff-aware 3rd order interpolant
- `Rodas42` - A 4th order A-stable stiffly stable Rosenbrock method with a
  stiff-aware 3rd order interpolant
- `Rodas4P` - A 4th order A-stable stiffly stable Rosenbrock method with a
  stiff-aware 3rd order interpolant. 4th order on linear parabolic problems and
  3rd order accurate on nonlinear parabolic problems (as opposed to lower if not
  corrected).
- `Rodas5` - A 5th order A-stable stiffly stable Rosenbrock method. Currently has
  a Hermite interpolant because its stiff-aware 3rd order interpolant is not
  yet implemented.

#### Stabilized Explicit Methods

- `ROCK2` - Second order stabilized Runge-Kutta method. Exhibits high stability
  for real eigenvalues and is smoothened to allow for moderate sized complex
  eigenvalues.
- `ROCK4` - Fourth order stabilized Runge-Kutta method. Exhibits high stability
  for real eigenvalues and is smoothened to allow for moderate sized complex
  eigenvalues.
- `RKC` - Second order stabilized Runge-Kutta method. Exhibits high stability
  for real eigenvalues and is smoothened to allow for moderate sized complex
  eigenvalues.
- `SERK2v2` - Second order stabilized extrapolated Runge-Kutta method. Exhibits
  high stability for real eigenvalues and is smoothened to allow for moderate
  sized complex eigenvalues.
- `ESERK5` - Fifth order stabilized extrapolated Runge-Kutta method. Exhibits
  high stability for real eigenvalues and is smoothened to allow for moderate
  sized complex eigenvalues.

ROCK methods offer a `min_stages` and `max_stages` functionality. SERK methods
derive higher orders by Aitken-Neville algorithm. SERK2v2 is defaulted to Predictive
control but has option of PI control.

#### Parallelized Implicit Extrapolation Methods

The following are adaptive order, adaptive step size extrapolation methods:

- `ImplicitEulerExtrapolation` - Extrapolation of implicit Euler method with Romberg sequence.
  Similar to Hairer's `SEULEX`.
- `ImplicitDeuflhardExtrapolation` - Midpoint extrapolation using Barycentric coordinates
- `ImplicitHairerWannerExtrapolation` - Midpoint extrapolation using Barycentric coordinates,
  following Hairer's `SODEX` in the adaptivity behavior.

These methods have arguments for `max_order`, `min_order`, and `init_order` on the adaptive order
algorithm. `threading` denotes whether to automatically multithread the `f` evaluations
and J/W instantiations+factorizations, allowing for a high degree of
within-method parallelism. The defaults are:

- `max_order=10`
- `min_order=1` except for `ImplicitHairerWannerExtrapolation` it's 2.
- `init_order=5`
- `threading=true`

Additionally, the `ImplicitDeuflhardExtrapolation` and `ImplicitHairerWannerExtrapolation`
methods have the additional argument:

* `sequence`: the step-number sequences, also called the subdividing
 sequence. Possible values are `:harmonic`, `:romberg` or `:bulirsch`. Default
 is `:harmonic`.

To override, utilize the keyword arguments. For example:

```julia
alg = ImplicitEulerExtrapolation(max_order=7,min_order=4,init_order=4,sequence=:bulirsch)
solve(prob,alg)
```

Note that the order that is referred to is the extrapolation order. For `ImplicitEulerExtrapolation`
this is the order of the method, for the others an extrapolation order of `n`
gives an order `2(n+1)` method.

#### Parallelized DIRK Methods

These methods parallelize the J/W instantiation and factorization, making them
efficient on small highly stiff ODEs. Has an option `threading=true` to turn
on/off multithreading.

- `PDIRK44`: a 4th order 2-processor DIRK method.

#### Exponential Methods for Linear and Affine Problems

- `LinearExponential` - Exact solution formula for linear, time-independent problems.
  Expects the right hand side function to be a
  [`AbstractDiffEqOperator`](../../features/diffeq_operator.html).

Options:

- `krylov` - symbol. One of
  - :off (default) - cache the operator beforehand. Requires `Matrix(A)` method
    defined for the operator `A`.
  - :simple - uses simple Krylov approximations with fixed subspace size `m`.
  - :adaptive - uses adaptive Krylov approximations with internal timestepping.
- `m` - integer, default: `30`. Controls the size of Krylov subsapce if
  `krylov=:simple`, and the initial subspace size if `krylov=:adaptive`.
- `iop` - integer, default: `0`. If not zero, determines the length of the incomplete
  orthogonalization procedure (IOP) [^1]. Note that if the linear operator/jacobian is hermitian,
  then the Lanczos algorithm will always be used and the IOP setting is ignored.

#### Exponential Runge-Kutta Methods

These methods are all fixed timestepping only.

- `LawsonEuler` - First order exponential Euler scheme.
- `NorsettEuler` - First order exponential-RK scheme. Alias: `ETD1`.
- `ETD2` - Second order Exponential Time Differencing method (in development).
- `ETDRK2` - 2nd order exponential-RK scheme.
- `ETDRK3` - 3rd order exponential-RK scheme.
- `ETDRK4` - 4th order exponential-RK scheme.
- `HochOst4` - 4th order exponential-RK scheme with stiff order 4.

The methods are intended for semilinear problems constructed by
[`SplitODEProblem`](../../types/split_ode_types.html) or `SplitODEFunction`. They can
also be used for a general nonlinear problem, in which case the jacobian of the right
hand side is used as the linear operator in each time step.

Except for `ETD2`, all methods come with these options, which can be set in the methods'
constructor:

- `krylov` - boolean, default: `false`. Determines whether Krylov approximation or operator
  caching is used, the latter only available for semilinear problems.
- `m` - integer, default: `30`. Controls the size of Krylov subsapce.
- `iop` - integer, default: `0`. If not zero, determines the length of the incomplete
  orthogonalization procedure (IOP) [^1]. Note that if the linear operator/jacobian is hermitian,
  then the Lanczos algorithm will always be used and the IOP setting is ignored.
- `autodiff` and `chunksize`: autodiff control if problem is not semilinear and explicit jacobian
  is not given. See [Extra Options](#Extra-Options-1) for more details.

#### Adaptive Exponential Rosenbrock Methods

- `Exprb32` - 3rd order adaptive Exponential-Rosenbrock scheme.
- `Exprb43` - 4th order adaptive Exponential-Rosenbrock scheme.

The exponential rosenbrock methods cannot be applied to semilinear problems. Options for the
solvers are the same as [Exponential Runge-Kutta Methods](#Exponential-Runge-Kutta-Methods-1)
except that Krylov approximation is always used.

#### Exponential Propagation Iterative Runge-Kutta Methods (EPIRK)

These methods are all fixed timestepping only.

- `Exp4` - 4th order EPIRK scheme.
- `EPIRK4s3A` - 4th order EPIRK scheme with stiff order 4.
- `EPIRK4s3B` - 4th order EPIRK scheme with stiff order 4.
- `EPIRK5P1` - 5th order EPIRK scheme.
- `EPIRK5P2` - 5th order EPIRK scheme.
- `EPIRK5s3` - 5th order "horizontal" EPIRK scheme with stiff order 5. Broken.
- `EXPRB53s3`- 5th order EPIRK scheme with stiff order 5.

Options:

- `adaptive_krylov` - boolean, default: `true`. Determines if the adaptive Krylov algorithm
  with timestepping of Neisen & Wright is used.
- `m` - integer, default: `30`. Controls the size of Krylov subsapce, or the size for the
  first step if `adaptive_krylov=true`.
- `iop` - integer, default: `0`. If not zero, determines the length of the incomplete
  orthogonalization procedure (IOP) [^1]. Note that if the linear operator/jacobian is hermitian,
  then the Lanczos algorithm will always be used and the IOP setting is ignored.
- `autodiff` and `chunksize`: autodiff control if problem is not semilinear and explicit jacobian
  is not given. See [Extra Options](#Extra-Options-1) for more details.

It should be noted that many of the methods are still at an experimental stage of development,
and thus should be used with caution.

#### Multistep Methods

Quasi-constant stepping is the time stepping strategy which matches the classic
GEAR, LSODE,  and `ode15s` integrators. The variable-coefficient methods match
the ideas of the classic EPISODE integrator and early VODE designs. The Fixed
Leading Coefficient (FLC) methods match the behavior of the classic VODE and
Sundials CVODE integrator.

- `QNDF1` - An adaptive order 1 quasi-constant timestep L-stable numerical
  differentiation function (NDF) method. Optional parameter `kappa` defaults
  to Shampine's accuracy-optimal `-0.1850`.
- `QBDF1` - An adaptive order 1 L-stable BDF method. This is equivalent to
  implicit Euler but using the BDF error estimator.
- `ABDF2` - An adaptive order 2 L-stable fixed leading coefficient multistep
  BDF method.
- `QNDF` - An adaptive order quasi-constant timestep NDF method. Utilizes
  Shampine's accuracy-optimal `kappa` values as defaults (has a keyword argument
  for a tuple of `kappa` coefficients).
- `QBDF` - An adaptive order quasi-constant timestep BDF method.
- `JVODE_BDF` - An adaptive time adaptive order fixed-leading coefficient BDF
  method in Nordsieck form. In development.
- `MEBDF2` - The second order Modified Extended BDF method, which has improved
  stability properties over the standard BDF. Fixed timestep only.

<<<<<<< HEAD
#### Implicit Strong-Stability Preserving Runge-Kutta Methods for Hyperbolic PDEs (Conservation Laws)
=======
All of these methods (except `JVODE_BDF`) have an option `nlsolve` which helps you specify the algorithm to use for solving non-linear equations that the algorithm comes across. You can set this as `NLNewton()`, `NLFunctional()` or `NLAnderson()`. Check out "[Specifying (Non)Linear Solvers](http://docs.juliadiffeq.org/latest/features/linear_nonlinear.html)" to know how to configure the nlsolver algorithm.

##### Implicit Strong-Stability Preserving Runge-Kutta Methods for Hyperbolic PDEs (Conservation Laws)
>>>>>>> 060200f6

- `SSPSDIRK2` - A second order A-L stable symplectic SDIRK method with the strong
  stability preserving (SSP) property (SSP coefficient 2). Fixed timestep only.

#### Extra Options

All of the Rosenbrock and SDIRK methods allow for specification of `linsolve`:
the linear solver which is used. For more information on specifying the linear
solver, see
[the manual page on solver specification](../../features/linear_nonlinear.html).

The following methods allow for specification of `nlsolve`: the nonlinear
solver which is used:

- `GenericImplicitEuler`
- `GenericTrapezoid`

Note that performance overload information (Jacobians etc.) are not used in this
mode. This can control autodifferentiation of the Jacobian as well.
For more information on specifying the nonlinear solver, see
[the manual page on solver specification](../../features/linear_nonlinear.html).

Additionally, the Rosenbrock and SDIRK methods have differentiation
controls. In each of these, `autodiff` can be set to turn on/off
autodifferentiation, and `chunk_size` can be used to set the chunksize of the Dual
 numbers (see the
[documentation for ForwardDiff.jl for details](http://www.juliadiff.org/ForwardDiff.jl/advanced_usage.html#configuring-chunk-size)).
In addition, the Rosenbrock and SDIRK methods can set `diff_type`, which is the
type of numerical differentiation that is used (when autodifferentiation is
disabled). The choices are `Val{:central}`, `Val{:forward}` or `Val{:complex}`.

Examples:

```julia
sol = solve(prob,Rosenbrock23()) # Standard, uses autodiff
sol = solve(prob,Rosenbrock23(chunk_size=10)) # Autodiff with chunksize of 10
sol = solve(prob,Rosenbrock23(autodiff=false)) # Numerical differentiation with central differencing
sol = solve(prob,Rosenbrock23(autodiff=false,diff_type=Val{:forward})) # Numerical differentiation with forward differencing
```

#### Tableau Method

Additionally, there is the tableau method:

- `ExplicitRK` - A general Runge-Kutta solver which takes in a tableau. Can be adaptive. Tableaus
  are specified via the keyword argument `tab=tableau`. The default tableau is
  for Dormand-Prince 4/5. Other supplied tableaus can be found in the Supplied Tableaus section.

Example usage:

```julia
alg = ExplicitRK(tableau=constructDormandPrince())
solve(prob,alg)
```

#### CompositeAlgorithm

One unique feature of OrdinaryDiffEq.jl is the `CompositeAlgorithm`, which allows
you to, with very minimal overhead, design a multimethod which switches between
chosen algorithms as needed. The syntax is `CompositeAlgorithm(algtup,choice_function)`
where `algtup` is a tuple of OrdinaryDiffEq.jl algorithms, and `choice_function`
is a function which declares which method to use in the following step. For example,
we can design a multimethod which uses `Tsit5()` but switches to `Vern7()` whenever
`dt` is too small:

```julia
choice_function(integrator) = (Int(integrator.dt<0.001) + 1)
alg_switch = CompositeAlgorithm((Tsit5(),Vern7()),choice_function)
```

The `choice_function` takes in an `integrator` and thus all of the features
available in the [Integrator Interface](@ref) can be used in the choice
function.

A helper algorithm was created for building 2-method automatic switching for
stiffness detection algorithms. This is the `AutoSwitch` algorithm with the
following options:

```julia
AutoSwitch(nonstiffalg::nAlg, stiffalg::sAlg;
           maxstiffstep=10, maxnonstiffstep=3,
           nonstifftol::T=9//10, stifftol::T=9//10,
           dtfac=2.0, stiffalgfirst=false)
```

The `nonstiffalg` must have an appropriate stiffness estimate built into the
method. The `stiffalg` can receive its estimate from the Jacobian calculation.
`maxstiffstep` is the number of stiffness detects before switching to the stiff
algorithm and `maxnonstiffstep` is vice versa. `nonstifftol` and `stifftol` are
the tolerances associated with the stiffness comparison against the stability
region. Decreasing `stifftol` makes switching to the non-stiff algorithm less
likely. Decreasing `nonstifftol` makes switching to the stiff algorithm more
likely. `dtfac` is the factor that `dt` is changed when switching: multiplied
when going from non-stiff to stiff and divided when going stiff to non-stiff.
`stiffalgfirst` denotes whether the first step should use the stiff algorithm.

#### Pre-Built Stiffness Detecting and Auto-Switching Algorithms

These methods require a `Autoalg(stiffalg)` to be chosen as the method to switch
to when the ODE is stiff. It can be any of the OrdinaryDiffEq.jl one-step stiff
methods and has all of the arguments of the `AutoSwitch` algorithm.

- `AutoTsit5` - `Tsit5` with automated switching.
- `AutoDP5` - `DP5` with automated switching.
- `AutoVern6` - `Vern6` with automated switching.
- `AutoVern7` - `Vern7` with automated switching.
- `AutoVern8` - `Vern8` with automated switching.
- `AutoVern9` - `Vern9` with automated switching.

Example:

```julia
tsidas_alg = AutoTsit5(Rodas5())
sol = solve(prob,tsidas_alg)

tsidas_alg = AutoTsit5(Rodas5(),nonstifftol = 11/10)
```

Is the `Tsit5` method with automatic switching to `Rodas5`.

### Sundials.jl

Note that this setup is not automatically included with DifferentialEquations.jl.
To use the following algorithms, you must install and use Sundials.jl:

```julia
]add Sundials
using Sundials
```

The Sundials suite is built around multistep methods. These methods are more efficient
than other methods when the cost of the function calculations is really high, but
for less costly functions the cost of nurturing the timestep overweighs the benefits.
However, the BDF method is a classic method for stiff equations and "generally works".

  - `CVODE_BDF` - CVode Backward Differentiation Formula (BDF) solver.
  - `CVODE_Adams` - CVode Adams-Moulton solver.
  - `ARKODE` - Explicit and ESDIRK Runge-Kutta methods of orders 2-8 depending
    on choice of options.

The Sundials algorithms all come with a 3rd order Hermite polynomial interpolation.
Note that the constructors for the Sundials algorithms take two main arguments:

  - `method` - This is the method for solving the implicit equation. For BDF this
    defaults to `:Newton` while for Adams this defaults to `:Functional`. These
    choices match the recommended pairing in the Sundials.jl manual. However,
    note that using the `:Newton` method may take less iterations but requires
    more memory than the `:Function` iteration approach.
  - `linearsolver` - This is the linear solver which is used in the `:Newton` method.

  The choices for the linear solver are:

  - `:Dense` - A dense linear solver.
  - `:Band` - A solver specialized for banded Jacobians. If used, you must set the
    position of the upper and lower non-zero diagonals via `jac_upper` and
    `jac_lower`.
  - `:Diagonal` - This method is specialized for diagonal Jacobians.
  - `:GMRES` - A GMRES method. Recommended first choice Krylov method
  - `:BCG` - A Biconjugate gradient method.
  - `:PCG` - A preconditioned conjugate gradient method. Only for symmetric
    linear systems.
  - `:TFQMR` - A TFQMR method.
  - `:KLU` - A sparse factorization method. Requires that the user specifies a
    Jacobian. The Jacobian must be set as a sparse matrix in the `ODEProblem`
    type.

Example:

```julia
CVODE_BDF() # BDF method using Newton + Dense solver
CVODE_BDF(method=:Functional) # BDF method using Functional iterations
CVODE_BDF(linear_solver=:Band,jac_upper=3,jac_lower=3) # Banded solver with nonzero diagonals 3 up and 3 down
CVODE_BDF(linear_solver=:BCG) # Biconjugate gradient method                                   
```

The main options for `ARKODE` are the choice between explicit and implicit and
the method order, given via:

```julia
ARKODE(Sundials.Explicit()) # Solve with explicit tableau of default order 4
ARKODE(Sundials.Implicit(),order = 3) # Solve with explicit tableau of order 3
```

The order choices for explicit are 2 through 8 and for implicit 3 through 5.
Specific methods can also be set through the `etable` and `itable` options
for explicit and implicit tableaus respectively. The available tableaus are:

`etable`:

- `HEUN_EULER_2_1_2`: 2nd order Heun's method
- `BOGACKI_SHAMPINE_4_2_3`:
- `ARK324L2SA_ERK_4_2_3`: explicit portion of Kennedy and Carpenter's 3rd
  order method
- `ZONNEVELD_5_3_4`: 4th order explicit method
- `ARK436L2SA_ERK_6_3_4`: explicit portion of Kennedy and Carpenter's 4th
  order method
- `SAYFY_ABURUB_6_3_4`: 4th order explicit method
- `CASH_KARP_6_4_5`: 5th order explicit method
- `FEHLBERG_6_4_5`: Fehlberg's classic 5th order method
- `DORMAND_PRINCE_7_4_5`: the classic 5th order Dormand-Prince method
- `ARK548L2SA_ERK_8_4_5`: explicit portion of Kennedy and Carpenter's 5th
  order method
- `VERNER_8_5_6`: Verner's classic 5th order method
- `FEHLBERG_13_7_8`: Fehlberg's 8th order method

`itable`:

- `SDIRK_2_1_2`: An A-B-stable 2nd order SDIRK method
- `BILLINGTON_3_3_2`: A second order method with a 3rd order error predictor
  of less stability
- `TRBDF2_3_3_2`: The classic TR-BDF2 method
- `KVAERNO_4_2_3`: an L-stable 3rd order ESDIRK method
- `ARK324L2SA_DIRK_4_2_3`: implicit portion of Kennedy and Carpenter's 3th
  order method
- `CASH_5_2_4`: Cash's 4th order L-stable SDIRK method
- `CASH_5_3_4`: Cash's 2nd 4th order L-stable SDIRK method
- `SDIRK_5_3_4`: Hairer's 4th order SDIRK method
- `KVAERNO_5_3_4`: Kvaerno's 4th order ESDIRK method
- `ARK436L2SA_DIRK_6_3_4`: implicit portion of Kennedy and Carpenter's 4th
  order method
- `KVAERNO_7_4_5`: Kvaerno's 5th order ESDIRK method
- `ARK548L2SA_DIRK_8_4_5`: implicit portion of Kennedy and Carpenter's 5th
  order method

These can be set for example via:

```julia
ARKODE(Sundials.Explicit(),etable = Sundials.DORMAND_PRINCE_7_4_5)
ARKODE(Sundials.Implicit(),itable = Sundials.KVAERNO_4_2_3)
```

All of the additional options are available. The full constructor is:

```julia
CVODE_BDF(;method=:Newton,linear_solver=:Dense,
          jac_upper=0,jac_lower=0,
          stored_upper = jac_upper + jac_lower,
          non_zero=0,krylov_dim=0,
          stability_limit_detect=false,
          max_hnil_warns = 10,
          max_order = 5,
          max_error_test_failures = 7,
          max_nonlinear_iters = 3,
          max_convergence_failures = 10)

CVODE_Adams(;method=:Functional,linear_solver=:None,
            jac_upper=0,jac_lower=0,
            stored_upper = jac_upper + jac_lower,
            krylov_dim=0,
            stability_limit_detect=false,
            max_hnil_warns = 10,
            max_order = 12,
            max_error_test_failures = 7,
            max_nonlinear_iters = 3,
            max_convergence_failures = 10)

ARKODE(stiffness=Sundials.Implicit();
      method=:Newton,linear_solver=:Dense,
      jac_upper=0,jac_lower=0,stored_upper = jac_upper+jac_lower,
      non_zero=0,krylov_dim=0,
      max_hnil_warns = 10,
      max_error_test_failures = 7,
      max_nonlinear_iters = 3,
      max_convergence_failures = 10,
      predictor_method = 0,
      nonlinear_convergence_coefficient = 0.1,
      dense_order = 3,
      order = 4,
      set_optimal_params = false,
      crdown = 0.3,
      dgmax = 0.2,
      rdiv = 2.3,
      msbp = 20,
      adaptivity_method = 0
      )
```

See [the CVODE manual](https://computation.llnl.gov/sites/default/files/public/cv_guide.pdf)
and the [ARKODE manual](https://computation.llnl.gov/sites/default/files/public/ark_guide.pdf)
for details on the additional options.

### ODEInterface.jl

The ODEInterface algorithms are the classic Fortran algorithms. While the
non-stiff algorithms are superseded by the more featured and higher performance
Julia implementations from OrdinaryDiffEq.jl, the stiff solvers such as `radau`
are some of the most efficient methods available (but are restricted for use on
arrays of Float64).

Note that this setup is not automatically included with DifferentialEquations.jl.
To use the following algorithms, you must install and use ODEInterfaceDiffEq.jl:

```julia
]add ODEInterfaceDiffEq
using ODEInterfaceDiffEq
```

  - `dopri5` - Hairer's classic implementation of the Dormand-Prince 4/5 method.
  - `dop853` - Explicit Runge-Kutta 8(5,3) by Dormand-Prince.
  - `odex` - GBS extrapolation-algorithm based on the midpoint rule.
  - `seulex` - Extrapolation-algorithm based on the linear implicit Euler method.
  - `radau` - Implicit Runge-Kutta (Radau IIA) of variable order between 5 and 13.
  - `radau5` - Implicit Runge-Kutta method (Radau IIA) of order 5.
  - `rodas` - Rosenbrock 4(3) method.
  - `ddeabm` - Adams-Bashforth-Moulton Predictor-Corrector method (order between
    1 and 12)
  - `ddebdf` - Backward Differentiation Formula (orders between 1 and 5)

Note that while the output only has a linear interpolation, a higher order
interpolation is used for intermediate dense output for `saveat` and for
event handling.

### LSODA.jl

This setup provides a wrapper to the algorithm LSODA, a well-known method which uses switching
to solve both stiff and non-stiff equations.

  - `lsoda` - The LSODA wrapper algorithm.

Note that this setup is not automatically included with DifferentialEquaitons.jl.
To use the following algorithms, you must install and use LSODA.jl:

```julia
]add LSODA
using LSODA
```

### SimpleDiffEq.jl

This setup provides access to simplified versions of a few ODE solvers. They
mostly exist for experimentation, but offer shorter compile times. They have
limitations compared to OrdinaryDiffEq.jl and are not generally faster.

  - `SimpleTsit5` - A fixed timestep integrator form of Tsit5. Not compatible
    with events.
  - `SimpleATsit5` - An adaptive Tsit5 with an interpolation in its simplest
    form. Not compatible with events.
  - `GPUSimpleATsit5` - A version of `SimpleATsit5` without the integrator
    interface. Only allows `solve`.

Note that this setup is not automatically included with DifferentialEquaitons.jl.
To use the following algorithms, you must install and use SimpleDiffEq.jl:

```julia
]add SimpleDiffEq
using SimpleDiffEq
```

### ODE.jl


Note that this setup is not automatically included with DifferentialEquaitons.jl.
To use the following algorithms, you must install and use ODE.jl:

```julia
]add ODE
using ODE
```

  - `ode23` - Bogacki-Shampine's order 2/3 Runge-Kutta  method
  - `ode45` - A Dormand-Prince order 4/5 Runge-Kutta method
  - `ode23s` - A modified Rosenbrock order 2/3 method due to Shampine
  - `ode78` - A Fehlburg order 7/8 Runge-Kutta method
  - `ode4` - The classic Runge-Kutta order 4 method
  - `ode4ms` - A fixed-step, fixed order Adams-Bashforth-Moulton method†
  - `ode4s` - A 4th order Rosenbrock method due to Shampine


†: Does not step to the interval endpoint. This can cause issues with discontinuity
detection, and [discrete variables need to be updated appropriately](../../features/diffeq_arrays.html).

### MATLABDiffEq.jl

These algorithms require that the problem was defined using a `ParameterizedFunction`
via the `@ode_def` macro. Note that this setup is not automatically included
with DifferentialEquaitons.jl. To use the following algorithms, you must install
and use MATLABDiffEq.jl:

```julia
]add https://github.com/JuliaDiffEq/MATLABDiffEq.jl
using MATLABDiffEq
```

This requires a licensed MATLAB installation. The available methods are:

  - `ode23`
  - `ode45`
  - `ode113`
  - `ode23s`
  - `ode23t`
  - `ode23tb`
  - `ode15s`
  - `ode15i`

For more information on these algorithms, see
[the MATLAB documentation](https://www.mathworks.com/help/matlab/math/choose-an-ode-solver.html).

### GeometricIntegrators.jl

#### Note: This package currently segfaults on non-Linux Julia v1.0!

GeometricIntegrators.jl is a set of fixed timestep algorithms written in Julia.
Note that this setup is not automatically included with DifferentialEquaitons.jl.
To use the following algorithms, you must install and use
GeometricIntegratorsDiffEq.jl:

```julia
]add https://github.com/JuliaDiffEq/GeometricIntegratorsDiffEq.jl
using GeometricIntegratorsDiffEq
```

- `GIEuler` - 1st order Euler method
- `GIMidpoint` - 2nd order explicit midpoint method
- `GIHeun` - 2nd order Heun's method
- `GIKutta` - 3rd order Kutta's method
- `GIERK4` - standard 4th order Runge-Kutta
- `GIERK438` - 4th order Runge-Kutta, 3/8's rule
- `GIImplicitEuler` - 1st order implicit Euler method
- `GIImplicitMidpoint` - 2nd order implicit midpoint method
- `GIRadIIA2` - 2-stage order 3 Radau-IIA
- `GIRadIIA3` - 3-stage order 5 Radau-IIA
- `GISRK3` - 3-stage order 4 symmetric Runge-Kutta method
- `GIGLRK(s)` - Gauss-Legendre Runge-Kutta method of order 2s

Note that all of these methods require the user supplies `dt`.

### BridgeDiffEq.jl

Bridge.jl is a set of fixed timestep algorithms written in Julia. These methods
are made and optimized for out-of-place functions on immutable (static vector)
types. Note that this setup is not automatically included with
DifferentialEquaitons.jl. To use the following algorithms, you must install and
use BridgeDiffEq.jl:

```julia
]add https://github.com/JuliaDiffEq/BridgeDiffEq.jl
using BridgeDiffEq
```

- `BridgeR3` - 3rd order Ralston method
- `BridgeBS3` - 3rd order Bogacki-Shampine method

### TaylorIntegration.jl

TaylorIntegration.jl is a pure-Julia implementation of an adaptive order Taylor
series method for high accuracy integration of ODEs. These methods are optimized
when the absolute tolerance is required to be very low.
Note that this setup is not automatically included with DifferentialEquaitons.jl.
To use the following algorithms, you must install and
use TaylorIntegration.jl:

```julia
]add TaylorIntegration
using TaylorIntegration
```

- `TaylorMethod(order)` - Taylor integration method with maximal `order` (required)

Note: this method is much faster if you put `@taylorize` on your derivative function!

### QuDiffEq.jl

QuDiffEq.jl is a pacakge for solving differential equations using quantum algorithm. It makes use of the Yao framework for simulating quantum circuits.

Note that this setup is not automatically included with DifferentialEquaitons.jl.
To use the following algorithms, you must install and
use QuDiffEq.jl:

```julia
]add https://github.com/QuantumBFS/QuDiffEq.jl
using QuDiffEq
```

- `QuLDE(k)` - Algorithm based on truncated Taylor series. The method linearizes a system of non-linear differential equations and solves the resultant by means of a quantum circuit. `k` selects the order in the Taylor series aprroximation (for the quantum circuit).
- `QuNLDE(k,ϵ)`- Algorithm uses forward Euler to solve quadratc differential equations. `k` selects the order in the Taylor series aprroximation (for the quantum circuit). `ϵ` sets the precision for Hamiltonian evolution.

### NeuralNetDiffEq.jl

This method trains a neural network using Flux.jl to approximate the solution of the
ODE. Currently this method isn't competitive but it is a fun curiosity that will be
improved with future integration with Zygote.

Note that this setup is not automatically included with DifferentialEquaitons.jl.
To use the following algorithms, you must install and
use NeuralNetDiffEq.jl:

```julia
]add NeuralNetDiffEq
using NeuralNetDiffEq
```

- `nnode(chain,opt=ADAM(0.1))` - Defines a neural network solver which utilizes a Flux.jl
  `chain` under the hood which must be supplied by the user. Defaults to using the ADAM
  optimization method, but the user can pass any Flux.jl optimizer.

### List of Supplied Tableaus

A large variety of tableaus have been supplied by default via DiffEqDevTools.jl.
The list of tableaus can be found in [the developer docs](https://juliadiffeq.github.io/DiffEqDevDocs.jl/latest/internals/tableaus.html).
To use them, note you must install the library:

```julia
]add DiffEqDevTools
using DiffEqDevTools
```

For the most useful and common algorithms, a hand-optimized version is supplied
in OrdinaryDiffEq.jl which is recommended for general uses (i.e. use `DP5`
instead of `ExplicitRK` with `tableau=constructDormandPrince()`). However, these
serve as a good method for comparing between tableaus and understanding the
pros/cons of the methods. Implemented are every published tableau (that I know
exists). Note that user-defined tableaus also are accepted. To see how to define
a tableau, checkout the [premade tableau source code](https://github.com/JuliaDiffEq/DiffEqDevTools.jl/blob/master/src/ode_tableaus.jl).
Tableau docstrings should have appropriate citations (if not, file an issue).

Plot recipes are provided which will plot the stability region for a given tableau.

[^1]: Koskela, A. (2015). Approximating the matrix exponential of an advection-diffusion operator using the incomplete orthogonalization method. In Numerical Mathematics and Advanced Applications-ENUMATH 2013 (pp. 345-353). Springer, Cham.<|MERGE_RESOLUTION|>--- conflicted
+++ resolved
@@ -462,22 +462,16 @@
 - `Kvaerno5` - An A-L stable stiffly-accurate 5rd order ESDIRK method
 - `KenCarp5` - An A-L stable stiffly-accurate 5rd order ESDIRK method with splitting
 
-<<<<<<< HEAD
 #### Fully-Implicit Runge-Kutta Methods (FIRK)
-=======
-All of these methods have an option `nlsolve` which helps you specify the algorithm to use for solving non-linear equations that the algorithm comes across. You can set this as `NLNewton()`, `NLFunctional()` or `NLAnderson()`. Check out "[Specifying (Non)Linear Solvers](http://docs.juliadiffeq.org/latest/features/linear_nonlinear.html)" to know how to configure the nlsolver algorithm.
-
-#### Parallel Diagonally Implicit Runge-Kutta Methods
-
-- `PDIRK44` - A 2 processor 4th order diagonally non-adaptive implicit method.
-
-These methods also have option `nlsolve` same as SDIRK methods. These methods also need `f` to be thread safe. It parallelises the `nlsolve` calls inside the method.  
-
-##### Fully-Implicit Runge-Kutta Methods (FIRK)
->>>>>>> 060200f6
 
 - `RadauIIA5` - An A-B-L stable fully implicit Runge-Kutta method with internal
   tableau complex basis transform for efficiency.
+ 
+#### Parallel Diagonally Implicit Runge-Kutta Methods
+
+- `PDIRK44` - A 2 processor 4th order diagonally non-adaptive implicit method.
+
+These methods also have option `nlsolve` same as SDIRK methods. These methods also need `f` to be thread safe. It parallelises the `nlsolve` calls inside the method.  
 
 #### Rosenbrock Methods
 
@@ -686,13 +680,7 @@
 - `MEBDF2` - The second order Modified Extended BDF method, which has improved
   stability properties over the standard BDF. Fixed timestep only.
 
-<<<<<<< HEAD
 #### Implicit Strong-Stability Preserving Runge-Kutta Methods for Hyperbolic PDEs (Conservation Laws)
-=======
-All of these methods (except `JVODE_BDF`) have an option `nlsolve` which helps you specify the algorithm to use for solving non-linear equations that the algorithm comes across. You can set this as `NLNewton()`, `NLFunctional()` or `NLAnderson()`. Check out "[Specifying (Non)Linear Solvers](http://docs.juliadiffeq.org/latest/features/linear_nonlinear.html)" to know how to configure the nlsolver algorithm.
-
-##### Implicit Strong-Stability Preserving Runge-Kutta Methods for Hyperbolic PDEs (Conservation Laws)
->>>>>>> 060200f6
 
 - `SSPSDIRK2` - A second order A-L stable symplectic SDIRK method with the strong
   stability preserving (SSP) property (SSP coefficient 2). Fixed timestep only.
